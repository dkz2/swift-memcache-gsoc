//===----------------------------------------------------------------------===//
//
// This source file is part of the swift-memcache-gsoc open source project
//
// Copyright (c) 2023 Apple Inc. and the swift-memcache-gsoc project authors
// Licensed under Apache License v2.0
//
// See LICENSE.txt for license information
// See CONTRIBUTORS.txt for the list of swift-memcache-gsoc project authors
//
// SPDX-License-Identifier: Apache-2.0
//
//===----------------------------------------------------------------------===//

import NIOCore

/// Protocol defining the requirements for a type that can be converted to a ByteBuffer for transmission to Memcached.
public protocol MemcachedValue {
    /// Writes the value to a ByteBuffer.
    ///
    /// - Parameter buffer: The ByteBuffer to which the value should be written.
    func writeToBuffer(_ buffer: inout ByteBuffer)

    /// Reads the type from a ByteBuffer.
    ///
    /// - Parameter buffer: The ByteBuffer from which the value should be read.
    static func readFromBuffer(_ buffer: inout ByteBuffer) -> Self?
}

/// Extension for FixedWidthInteger types to conform to MemcachedValue.
extension MemcachedValue where Self: FixedWidthInteger {
    /// Writes the integer to a ByteBuffer.
    ///
    /// - Parameter buffer: The ByteBuffer to which the integer should be written.
    public func writeToBuffer(_ buffer: inout ByteBuffer) {
        buffer.writeIntegerAsASCII(self)
    }

    /// Reads a FixedWidthInteger from a ByteBuffer.
    ///
    /// - Parameter buffer: The ByteBuffer from which the value should be read.
    public static func readFromBuffer(_ buffer: inout ByteBuffer) -> Self? {
<<<<<<< HEAD
        guard let string = buffer.readString(length: buffer.readableBytes)?.trimmingCharacters(in: .whitespacesAndNewlines) else { return nil }
        return Self(string)
=======
        return buffer.readIntegerFromASCII()
>>>>>>> 942dcf41
    }
}

/// Extension for StringProtocol types to conform to MemcachedValue.
extension MemcachedValue where Self: StringProtocol {
    /// Writes the string to a ByteBuffer.
    ///
    /// - Parameter buffer: The ByteBuffer to which the string should be written.
    public func writeToBuffer(_ buffer: inout ByteBuffer) {
        buffer.writeString(String(self))
    }

    /// Reads a String from a ByteBuffer.
    ///
    /// - Parameter buffer: The ByteBuffer from which the value should be read.
    public static func readFromBuffer(_ buffer: inout ByteBuffer) -> Self? {
        return buffer.readString(length: buffer.readableBytes) as? Self
    }
}

/// MemcachedValue conformance to several standard Swift types.
extension Int: MemcachedValue {}
extension Int8: MemcachedValue {}
extension Int16: MemcachedValue {}
extension Int32: MemcachedValue {}
extension Int64: MemcachedValue {}
extension UInt: MemcachedValue {}
extension UInt8: MemcachedValue {}
extension UInt16: MemcachedValue {}
extension UInt32: MemcachedValue {}
extension UInt64: MemcachedValue {}
extension String: MemcachedValue {}<|MERGE_RESOLUTION|>--- conflicted
+++ resolved
@@ -40,12 +40,7 @@
     ///
     /// - Parameter buffer: The ByteBuffer from which the value should be read.
     public static func readFromBuffer(_ buffer: inout ByteBuffer) -> Self? {
-<<<<<<< HEAD
-        guard let string = buffer.readString(length: buffer.readableBytes)?.trimmingCharacters(in: .whitespacesAndNewlines) else { return nil }
-        return Self(string)
-=======
         return buffer.readIntegerFromASCII()
->>>>>>> 942dcf41
     }
 }
 
